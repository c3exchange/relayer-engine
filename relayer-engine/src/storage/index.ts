import { RedisClientType } from "redis";
import {
  Plugin,
<<<<<<< HEAD
  StagingArea,
=======
>>>>>>> 18e06a49
  StagingAreaKeyLock,
  Workflow,
  WorkflowId,
} from "relayer-plugin-interface";
<<<<<<< HEAD
import { DefaultStorage } from "./storage";
import { RedisCommandRawReply } from "@node-redis/client/dist/lib/commands";
=======
>>>>>>> 18e06a49

export { InMemory } from "./inMemoryStore";
export { createStorage } from "./storage";

// Idea is we could have multiple implementations backed by different types of storage
// i.e. RedisStorage, PostgresStorage, MemoryStorage etc.
export interface Storage {
  getNextWorkflow(): Promise<null | { plugin: Plugin; workflow: Workflow }>;
  requeueWorkflow(workflow: Workflow): Promise<void>;
  handleStorageStartupConfig(plugins: Plugin[]): Promise<void>;
  numActiveWorkflows(): Promise<number>;
  completeWorkflow(workflow: {
    id: WorkflowId;
    pluginName: string;
  }): Promise<void>;
  addWorkflow(workflow: Workflow): Promise<void>;

  getStagingAreaKeyLock(pluginName: string): StagingAreaKeyLock;
}

// todo: turn this into simpler interface
// export type IRedis = RedisClientType;
export interface IRedis {
  multi(): Multi;
  watch(key: string | string[]): Promise<string>;
  get(key: string): Promise<string | null>;
  set(key: string, value: string): Promise<string | null>;
  unwatch(): Promise<string>;
  hLen(key: string): Promise<number>;
  hSet(key: string, field: string, val: string): Promise<number>;
  hGet(key: string, field: string): Promise<string | undefined>;
  rPop(key: string): Promise<string | null>;
  lPush(key: string, val: string): Promise<number>;
  lRem(key: string, count: number, element: string): Promise<number>;
  hDel(key: string, field: string): Promise<number>;
  hKeys(key: string): Promise<string[]>;
  executeIsolated<T>(fn: (redis: IRedis) => Promise<T>): Promise<T>;
}

export interface Multi {
  hDel(key: string, field: string): Multi;
  lPush(key: string, element: string): Multi;
  lRem(key: string, count: number, element: string): Multi;
  set(key: string, value: string): Multi;
  exec(pipeline?: boolean): Promise<RedisCommandRawReply[]>;
}

<<<<<<< HEAD
=======
export type RedisCommandRawReply =
  | string
  | number
  | Buffer
  | Array<RedisCommandRawReply>
  | null
  | undefined;

>>>>>>> 18e06a49
export type WriteOp = (redis: IRedis) => Promise<void>;
export type Op<T> = (redis: IRedis) => Promise<T>;
// ensure IRedis is subset of real client
// const _: IRedis = {} as RedisClientType;
const x = {} as RedisClientType;

export interface RedisWrapper {
  runOpWithRetry(op: WriteOp): Promise<void>;
  withRedis<T>(op: Op<T>): Promise<T>;
}<|MERGE_RESOLUTION|>--- conflicted
+++ resolved
@@ -1,19 +1,13 @@
 import { RedisClientType } from "redis";
 import {
   Plugin,
-<<<<<<< HEAD
   StagingArea,
-=======
->>>>>>> 18e06a49
   StagingAreaKeyLock,
   Workflow,
   WorkflowId,
 } from "relayer-plugin-interface";
-<<<<<<< HEAD
 import { DefaultStorage } from "./storage";
 import { RedisCommandRawReply } from "@node-redis/client/dist/lib/commands";
-=======
->>>>>>> 18e06a49
 
 export { InMemory } from "./inMemoryStore";
 export { createStorage } from "./storage";
@@ -61,22 +55,11 @@
   exec(pipeline?: boolean): Promise<RedisCommandRawReply[]>;
 }
 
-<<<<<<< HEAD
-=======
-export type RedisCommandRawReply =
-  | string
-  | number
-  | Buffer
-  | Array<RedisCommandRawReply>
-  | null
-  | undefined;
-
->>>>>>> 18e06a49
 export type WriteOp = (redis: IRedis) => Promise<void>;
 export type Op<T> = (redis: IRedis) => Promise<T>;
 // ensure IRedis is subset of real client
-// const _: IRedis = {} as RedisClientType;
-const x = {} as RedisClientType;
+const _: IRedis = {} as RedisClientType;
+// const x = {} as RedisClientType;
 
 export interface RedisWrapper {
   runOpWithRetry(op: WriteOp): Promise<void>;
