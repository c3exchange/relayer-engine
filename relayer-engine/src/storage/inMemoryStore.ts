<<<<<<< HEAD
import { DoublyLinkedList } from "@datastructures-js/linked-list";
import { RedisCommandRawReply } from "@node-redis/client/dist/lib/commands";
import { WatchError } from "redis";
import { Direction, IRedis, Multi, Op, RedisWrapper, WriteOp } from ".";
import { sleep } from "../utils/utils";
=======
import { Queue } from "@datastructures-js/queue";
import { RedisCommandRawReply } from "@node-redis/client/dist/lib/commands";
import { WatchError } from "redis";
import { IRedis, Multi, Op, RedisWrapper, WriteOp } from ".";
>>>>>>> a7d5ee3c

export class InMemory implements IRedis, RedisWrapper {
  locks: Record<string, { val: string | null }> = {};
  kv: Record<string, string> = {};
  hsets: Record<string, Map<string, string> | undefined> = {};
  lists: Record<string, DoublyLinkedList<string> | undefined> = {};

  // don't need to do anything fancy since there is only 1 "connection" to the in memory store
  async withRedis<T>(op: Op<T>): Promise<T> {
    return await op(this);
  }

  // again no connection to fail, so reduces to just always succeeding
  async runOpWithRetry(op: WriteOp): Promise<void> {
    await op(this);
  }

  multi(): Multi {
    return new InMemoryMulti(this);
  }
  async watch(keys: string | string[]): Promise<string> {
    if (typeof keys == "string") {
      keys = [keys];
    }
    for (const key of keys) {
      const val = this.locks[key];
      if (val) {
        throw new Error("Watching already watched key");
      }
      this.locks[key] = { val: this.kv[key] || null };
    }
    return "OK";
  }
  async get(key: string): Promise<string | null> {
    return this.kv[key] || null;
  }
  async set(key: string, value: string): Promise<string> {
    this.kv[key] = value;
    return "OK";
  }
  async unwatch(): Promise<string> {
    this.locks = {};
    return "OK";
  }
  async hLen(key: string): Promise<number> {
    return this.hsets[key]?.size || 0;
  }
  async hSet(key: string, field: string, val: string): Promise<number> {
    if (!this.hsets[key]) {
      this.hsets[key] = new Map();
    }
    this.hsets[key]!.set(field, val);
    return 1;
  }
  async hGet(key: string, field: string): Promise<string | undefined> {
    return this.hsets[key]?.get(field);
  }

  async rPop(key: string): Promise<string | null> {
    return this.lists[key]?.removeLast()?.getValue() || null;
  }

  async lPush(key: string, val: string): Promise<number> {
    if (!this.lists[key]) {
      this.lists[key] = new DoublyLinkedList();
    }
    this.lists[key]!.insertFirst(val);
    return this.lists[key]?.count() || 0;
  }

  async lLen(key: string): Promise<number> {
    return this.lists[key]?.count() ?? 0;
  }

  async lRem(key: string, count: number, element: string): Promise<number> {
    // in redis if you pass in 0 it removes every ocurrence
    count = count === 0 ? Number.MAX_VALUE : count;
    const old = this.lists[key]?.toArray();
    if (!old) {
      return 0;
    }
    const fresh = new DoublyLinkedList<string>();
    let removed = 0;
    for (const x of old) {
      if (x !== element || removed == count) {
        fresh.insertFirst(x);
      } else {
        removed++;
      }
    }
    this.lists[key] = fresh;
    return removed;
  }
  async hDel(key: string, field: string): Promise<number> {
    return this.hsets[key]?.delete(field) ? 1 : 0;
  }
  async hKeys(key: string): Promise<string[]> {
    return Array.from(this.hsets[key]?.keys() || []);
  }
  async executeIsolated<T>(fn: (redis: IRedis) => Promise<T>): Promise<T> {
    return fn(this);
  }

  async blMove(
    source: string,
    destination: string,
    directionSource: Direction,
    directionDestination: Direction,
    timeoutInSeconds: number,
  ): Promise<string | null> {
    if (!this.lists[source]?.count()) {
      // TODO: realistically, we want to check every so often (up until timeout) to see if there's a new item.
      await sleep(timeoutInSeconds * 1000);
      if (!this.lists[source]?.count()) {
        return null;
      }
    }
    let item =
      directionSource == Direction.LEFT
        ? this.lists[source]?.removeFirst()
        : this.lists[source]?.removeLast();
    if (!item || !item.getValue()) {
      return null;
    }
    if (!this.lists[destination]) {
      this.lists[destination] = new DoublyLinkedList<string>();
    }
    if (directionDestination == Direction.LEFT) {
      this.lists[destination]!.insertFirst(item.getValue());
    } else {
      this.lists[destination]!.insertLast(item.getValue());
    }
    return item.getValue();
  }
}

class InMemoryMulti implements Multi {
  constructor(
    private store: InMemory,
    private ops: (() => Promise<any>)[] = [],
  ) {}

  protected new(op: () => Promise<any>): InMemoryMulti {
    return new InMemoryMulti(this.store, [...this.ops, op]);
  }

  hDel(key: string, field: string): Multi {
    return this.new(() => this.store.hDel(key, field));
  }
  lPush(key: string, element: string): Multi {
    return this.new(() => this.store.lPush(key, element));
  }
  lRem(key: string, count: number, element: string): Multi {
    return this.new(() => this.store.lRem(key, count, element));
  }
  set(key: string, value: string): Multi {
    return this.new(async () => {
      if (
        this.store.locks[key] &&
        this.store.locks[key].val !== (await this.store.get(key))
      ) {
        throw new WatchError();
      }
      await this.store.set(key, value);
    });
  }
  async exec(pipeline: boolean = false): Promise<RedisCommandRawReply[]> {
    try {
      await Promise.all(this.ops.map(op => op()));
    } catch (e) {
      await this.store.unwatch();
      throw e;
    }
    // todo: make this more like real redis?
    await this.store.unwatch();
    return [];
  }
}<|MERGE_RESOLUTION|>--- conflicted
+++ resolved
@@ -1,15 +1,9 @@
-<<<<<<< HEAD
 import { DoublyLinkedList } from "@datastructures-js/linked-list";
+import { RedisCommandRawReply } from "@node-redis/client/dist/lib/commands";
 import { RedisCommandRawReply } from "@node-redis/client/dist/lib/commands";
 import { WatchError } from "redis";
 import { Direction, IRedis, Multi, Op, RedisWrapper, WriteOp } from ".";
 import { sleep } from "../utils/utils";
-=======
-import { Queue } from "@datastructures-js/queue";
-import { RedisCommandRawReply } from "@node-redis/client/dist/lib/commands";
-import { WatchError } from "redis";
-import { IRedis, Multi, Op, RedisWrapper, WriteOp } from ".";
->>>>>>> a7d5ee3c
 
 export class InMemory implements IRedis, RedisWrapper {
   locks: Record<string, { val: string | null }> = {};
